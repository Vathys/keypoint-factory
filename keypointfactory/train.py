--- conflicted
+++ resolved
@@ -81,10 +81,7 @@
 
 # torch.multiprocessing.set_sharing_strategy("file_system")
 # torch.multiprocessing.set_start_method("spawn", force=True)
-<<<<<<< HEAD
-=======
-
->>>>>>> 56f282d4
+
 
 @torch.no_grad()
 def do_evaluation(model, loader, device, loss_fn, conf, pbar=True):
@@ -478,13 +475,9 @@
                     scaler.scale(sloss).backward(retain_graph=True)
 
                 leaves = gather_tensor(pred, lambda x: model._detach_grad_filter(x))
-<<<<<<< HEAD
-                grads = gather_tensor(detached_pred, lambda x: model._detach_grad_filter(x))
-=======
                 grads = gather_tensor(
                     detached_pred, lambda x: model._detach_grad_filter(x)
                 )
->>>>>>> 56f282d4
                 leaves = [leaf for leaf in leaves if leaf.numel() > 0]
                 grads = [grad.grad for grad in grads if grad.numel() > 0]
 
