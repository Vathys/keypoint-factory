"""
Simply load images from a folder or nested folders (does not have any split).
"""

import argparse
import logging
import tarfile
from itertools import combinations

import matplotlib.pyplot as plt
import numpy as np
import torch
from omegaconf import OmegaConf

from ..settings import DATA_PATH
from ..utils.image import ImagePreprocessor, load_image
from ..utils.tools import fork_rng
from ..visualization.viz2d import plot_image_grid
from .base_dataset import BaseDataset

logger = logging.getLogger(__name__)


def read_homography(path):
    with open(path) as f:
        result = []
        for line in f.readlines():
            while "  " in line:  # Remove double spaces
                line = line.replace("  ", " ")
            line = line.replace(" \n", "").replace("\n", "")
            # Split and discard empty strings
            elements = list(filter(lambda s: s, line.split(" ")))
            if elements:
                result.append(elements)
        return np.array(result).astype(float)


class HPatches(BaseDataset, torch.utils.data.Dataset):
    default_conf = {
        "preprocessing": ImagePreprocessor.default_conf,
        "data_dir": "hpatches-sequences-release",
        "subset": None,
        "ignore_large_images": True,
        "grayscale": False,
        "triplet": False,
    }

    # Large images that were ignored in previous papers
    ignored_scenes = (
        "i_contruction",
        "i_crownnight",
        "i_dc",
        "i_pencils",
        "i_whitebuilding",
        "v_artisans",
        "v_astronautis",
        "v_talent",
    )
    url = "http://icvl.ee.ic.ac.uk/vbalnt/hpatches/hpatches-sequences-release.tar.gz"

    def _init(self, conf):
        # assert conf.batch_size == 1
        self.preprocessor = ImagePreprocessor(conf.preprocessing)

        self.root = DATA_PATH / conf.data_dir
        if not self.root.exists():
            logger.info("Downloading the HPatches dataset.")
            self.download()
        self.sequences = sorted([x.name for x in self.root.iterdir()])
        if not self.sequences:
            raise ValueError("No image found!")
        self.items = []  # (seq, q_idx, is_illu)
        for seq in self.sequences:
            if conf.ignore_large_images and seq in self.ignored_scenes:
                continue
            if conf.subset is not None and conf.subset != seq[0]:
                continue
            if self.conf.triplet:
<<<<<<< HEAD
                self.items.extend([(seq, i, j, seq[0] == "i") for i, j in combinations(list(range(2, 7)), 2)])
=======
                self.items.extend(
                    [
                        (seq, i, j, seq[0] == "i")
                        for i, j in combinations(list(range(2, 7)), 2)
                    ]
                )
>>>>>>> 56f282d4
            else:
                self.items.extend([(seq, i, seq[0] == "i") for i in range(2, 7)])
        logger.info(f"Loaded {len(self.items)} items.")

    def download(self):
        data_dir = self.root.parent
        data_dir.mkdir(exist_ok=True, parents=True)
        tar_path = data_dir / self.url.rsplit("/", 1)[-1]
        torch.hub.download_url_to_file(self.url, tar_path)
        with tarfile.open(tar_path) as tar:
            tar.extractall(data_dir)
        tar_path.unlink()

    def get_dataset(self, split):
        # Stops testin go for now
        # Returns the same dataset for training, validation and testing
        # assert split in ["val", "test"]
        return self

    def _read_image(self, seq: str, idx: int) -> dict:
        img = load_image(self.root / seq / f"{idx}.ppm", self.conf.grayscale)
        return self.preprocessor(img)

    def __getitem__(self, idx):
        if self.conf.triplet:
            seq, q1_idx, q2_idx, is_illu = self.items[idx]
            data0 = self._read_image(seq, 1)
            data1 = self._read_image(seq, q1_idx)
            data2 = self._read_image(seq, q2_idx)
            H_1 = read_homography(self.root / seq / f"H_1_{q1_idx}")
            H_2 = read_homography(self.root / seq / f"H_1_{q2_idx}")
            H_0to1 = data1["transform"] @ H_1 @ np.linalg.inv(data0["transform"])
            H_0to2 = data2["transform"] @ H_2 @ np.linalg.inv(data0["transform"])
<<<<<<< HEAD
            H_1to2 = data2["transform"] @ np.linalg.inv(H_1) @ H_2 @ np.linalg.inv(data1["transform"])
=======
            H_1to2 = (
                data2["transform"]
                @ np.linalg.inv(H_1)
                @ H_2
                @ np.linalg.inv(data1["transform"])
            )
>>>>>>> 56f282d4
            return {
                "view0": data0,
                "view1": data1,
                "view2": data2,
                "scene": seq,
                "idx": idx,
                "is_illu": is_illu,
                "name": f"{seq}/{idx}.ppm",
                "H_0to1": H_0to1.astype(np.float32),
                "H_0to2": H_0to2.astype(np.float32),
                "H_1to2": H_1to2.astype(np.float32),
            }
        else:
            seq, q_idx, is_illu = self.items[idx]
            data0 = self._read_image(seq, 1)
            data1 = self._read_image(seq, q_idx)
            H = read_homography(self.root / seq / f"H_1_{q_idx}")
            H = data1["transform"] @ H @ np.linalg.inv(data0["transform"])
            return {
                "H_0to1": H.astype(np.float32),
                "scene": seq,
                "idx": idx,
                "is_illu": is_illu,
                "name": f"{seq}/{idx}.ppm",
                "view0": data0,
                "view1": data1,
            }

    def __len__(self):
        return len(self.items)


def visualize(args):
    conf = {
        "batch_size": 1,
        "num_workers": 8,
        "prefetch_factor": 1,
    }
    conf = OmegaConf.merge(conf, OmegaConf.from_cli(args.dotlist))
    dataset = HPatches(conf)
    loader = dataset.get_data_loader("test")
    logger.info("The dataset has %d elements.", len(loader))

    with fork_rng(seed=dataset.conf.seed):
        images = []
        for _, data in zip(range(args.num_items), loader):
            images.append(
                [data[f"view{i}"]["image"][0].permute(1, 2, 0) for i in range(2)]
            )
    plot_image_grid(images, dpi=args.dpi)
    plt.tight_layout()
    plt.show()


if __name__ == "__main__":
    from .. import logger  # overwrite the logger

    parser = argparse.ArgumentParser()
    parser.add_argument("--num_items", type=int, default=8)
    parser.add_argument("--dpi", type=int, default=100)
    parser.add_argument("dotlist", nargs="*")
    args = parser.parse_intermixed_args()
    visualize(args)<|MERGE_RESOLUTION|>--- conflicted
+++ resolved
@@ -76,16 +76,12 @@
             if conf.subset is not None and conf.subset != seq[0]:
                 continue
             if self.conf.triplet:
-<<<<<<< HEAD
-                self.items.extend([(seq, i, j, seq[0] == "i") for i, j in combinations(list(range(2, 7)), 2)])
-=======
                 self.items.extend(
                     [
                         (seq, i, j, seq[0] == "i")
                         for i, j in combinations(list(range(2, 7)), 2)
                     ]
                 )
->>>>>>> 56f282d4
             else:
                 self.items.extend([(seq, i, seq[0] == "i") for i in range(2, 7)])
         logger.info(f"Loaded {len(self.items)} items.")
@@ -119,16 +115,12 @@
             H_2 = read_homography(self.root / seq / f"H_1_{q2_idx}")
             H_0to1 = data1["transform"] @ H_1 @ np.linalg.inv(data0["transform"])
             H_0to2 = data2["transform"] @ H_2 @ np.linalg.inv(data0["transform"])
-<<<<<<< HEAD
-            H_1to2 = data2["transform"] @ np.linalg.inv(H_1) @ H_2 @ np.linalg.inv(data1["transform"])
-=======
             H_1to2 = (
                 data2["transform"]
                 @ np.linalg.inv(H_1)
                 @ H_2
                 @ np.linalg.inv(data1["transform"])
             )
->>>>>>> 56f282d4
             return {
                 "view0": data0,
                 "view1": data1,
