import string

import h5py
import torch

from .. import logger
from ..datasets.base_dataset import collate
from ..settings import DATA_PATH
from ..utils.tensor import batch_to_device
from .base_model import BaseModel
from .utils.misc import pad_to_length
from .. import logger


def pad_local_features(pred: dict, seq_l: int):
    pred["keypoints"] = pad_to_length(
        pred["keypoints"],
        seq_l,
        -2,
        mode="random_c",
    )
    if "keypoint_scores" in pred.keys():
        pred["keypoint_scores"] = pad_to_length(
            pred["keypoint_scores"], seq_l, -1, mode="zeros"
        )
    if "descriptors" in pred.keys():
        pred["descriptors"] = pad_to_length(
            pred["descriptors"], seq_l, -2, mode="random"
        )
    if "scales" in pred.keys():
        pred["scales"] = pad_to_length(pred["scales"], seq_l, -1, mode="zeros")
    if "oris" in pred.keys():
        pred["oris"] = pad_to_length(pred["oris"], seq_l, -1, mode="zeros")

    if "depth_keypoints" in pred.keys():
        pred["depth_keypoints"] = pad_to_length(
            pred["depth_keypoints"], seq_l, -1, mode="zeros"
        )
    if "valid_depth_keypoints" in pred.keys():
        pred["valid_depth_keypoints"] = pad_to_length(
            pred["valid_depth_keypoints"], seq_l, -1, mode="zeros"
        )
    return pred


def pad_line_features(pred, seq_l: int = None):
    raise NotImplementedError


def recursive_load(grp, pkeys):
    return {
        k: (
            torch.from_numpy(grp[k].__array__())
            if isinstance(grp[k], h5py.Dataset)
            else recursive_load(grp[k], list(grp[k].keys()))
        )
        for k in pkeys
    }


def apply_recursive(pred, key, fn):
    if isinstance(pred[key], dict):
        return {k: apply_recursive(pred[key], k, fn) for k, v in pred[key].items()}
    else:
        return fn(pred[key])


def log_blocking_process(fpath):
    import psutil

    logger.debug(f"Checking for processes holding a lock on {fpath}")
    for proc in psutil.process_iter(["pid", "name"]):
        try:
            for item in proc.open_files():
                if item.path == str(fpath):
                    logger.debug(
<<<<<<< HEAD
                        f"Process {proc.info['name']} (PID: {proc.info['pid']}) is holding a lock on {fpath}"
=======
                        f"""Process {proc.info['name']} (PID: {proc.info['pid']})
                         is holding a lock on {fpath}"""
>>>>>>> 56f282d4
                    )
        except (psutil.NoSuchProcess, psutil.AccessDenied):
            continue


class CacheLoader(BaseModel):
    default_conf = {
        "path": "???",  # can be a format string like exports/{scene}/
        "data_keys": None,  # load all keys
        "device": None,  # load to same device as data
        "trainable": False,
        "add_data_path": True,
        "collate": True,
        "scale": ["keypoints", "lines", "orig_lines"],
        "padding_fn": None,
        "padding_length": None,  # required for batching!
        "numeric_type": "float32",  # [None, "float16", "float32", "float64"]
    }

    required_data_keys = ["name"]  # we need an identifier

    def _init(self, conf):
        self.hfiles = {}
        self.padding_fn = conf.padding_fn
        if self.padding_fn is not None:
            self.padding_fn = eval(self.padding_fn)
        self.numeric_dtype = {
            None: None,
            "float16": torch.float16,
            "float32": torch.float32,
            "float64": torch.float64,
        }[conf.numeric_type]

    def _forward(self, data):
        preds = []
        device = self.conf.device
        if not device:
            devices = set(
                [v.device for v in data.values() if isinstance(v, torch.Tensor)]
            )
            if len(devices) == 0:
                device = "cpu"
            else:
                assert len(devices) == 1
                device = devices.pop()

        var_names = [x[1] for x in string.Formatter().parse(self.conf.path) if x[1]]
        for i, name in enumerate(data["name"]):
            fpath = self.conf.path.format(**{k: data[k][i] for k in var_names})
            if self.conf.add_data_path:
                fpath = DATA_PATH / fpath
            try:
                with h5py.File(str(fpath), "r") as hfile:
                    grp = hfile[name]
                    pkeys = (
                        self.conf.data_keys
                        if self.conf.data_keys is not None
                        else grp.keys()
                    )
                    pred = recursive_load(grp, pkeys)
                    if self.numeric_dtype is not None:
                        pred = {
                            k: (
                                v
                                if not isinstance(v, torch.Tensor)
                                or not torch.is_floating_point(v)
                                else v.to(dtype=self.numeric_dtype)
                            )
                            for k, v in pred.items()
                        }
                    pred = batch_to_device(pred, device)
                    for k, v in pred.items():
                        for pattern in self.conf.scale:
                            if k.startswith(pattern):
                                view_idx = k.replace(pattern, "")
                                scales = (
                                    data["scales"]
                                    if len(view_idx) == 0
                                    else data[f"view{view_idx}"]["scales"]
                                )
                                pred[k] = apply_recursive(
                                    pred, k, lambda x: x * scales[i]
                                )
                    # use this function to fix number of keypoints etc.
                    if self.padding_fn is not None:
                        pred = self.padding_fn(pred, self.conf.padding_length)
                    preds.append(pred)
            except BlockingIOError as e:
                logger.error(
                    f"BlcokingIOError encountered while accessing file {fpath}"
                )
                log_blocking_process(fpath)
                raise e

        if self.conf.collate:
            return batch_to_device(collate(preds), device)
        else:
            assert len(preds) == 1
            return batch_to_device(preds[0], device)

    def loss(self, pred, data):
        raise NotImplementedError<|MERGE_RESOLUTION|>--- conflicted
+++ resolved
@@ -74,12 +74,8 @@
             for item in proc.open_files():
                 if item.path == str(fpath):
                     logger.debug(
-<<<<<<< HEAD
-                        f"Process {proc.info['name']} (PID: {proc.info['pid']}) is holding a lock on {fpath}"
-=======
                         f"""Process {proc.info['name']} (PID: {proc.info['pid']})
                          is holding a lock on {fpath}"""
->>>>>>> 56f282d4
                     )
         except (psutil.NoSuchProcess, psutil.AccessDenied):
             continue
