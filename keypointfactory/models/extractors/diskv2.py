from pathlib import Path

import torch
from omegaconf import OmegaConf

from ...geometry.epipolar import (
    T_to_F,
    asymm_epipolar_distance_all,
    relative_pose_error,
)
from ...geometry.homography import warp_points_torch, homography_corner_error
from ...robust_estimators import load_estimator
from ...settings import DATA_PATH, TRAINING_PATH
from ..base_model import BaseModel
from ..utils.unet import Unet
from ..utils.misc import (
    distance_matrix,
    pad_and_stack,
    select_on_last,
    tile,
    lscore,
)
from ... import logger


# def point_distribution(logits, budget): # budget only included for faster testing
#     proposal_dist = torch.distributions.Categorical(logits=logits)
#     proposals = proposal_dist.sample()
#     proposal_logp = proposal_dist.log_prob(proposals)
# 
#     accept_logits = select_on_last(logits, proposals).squeeze(-1)
# 
#     accept_dist = torch.distributions.Bernoulli(logits=accept_logits)
#     accept_samples = accept_dist.sample()
#     accept_logp = accept_dist.log_prob(accept_samples)
#     accept_mask = accept_samples == 1
# 
#     logp = proposal_logp + accept_logp
# 
#     return proposals, accept_mask, logp


def point_distribution(logits, budget):
    proposal_dist = torch.distributions.Categorical(logits=logits)
    proposals = proposal_dist.sample()
    proposal_logp = proposal_dist.log_prob(proposals)

    accept_logits = select_on_last(logits, proposals).squeeze(-1)

    b, tiled_h, tiled_w = accept_logits.shape

    flat_logits = accept_logits.reshape(b, -1)
<<<<<<< HEAD

    gumbel_dist = torch.distributions.Gumbel(0, 1)
    gumbel_scores = flat_logits + gumbel_dist.sample(flat_logits.shape).to(logits.device)
    topk_indices = torch.topk(gumbel_scores, budget, dim=-1).indices

    accept_samples = torch.zeros_like(flat_logits)
    accept_samples.scatter_(-1, topk_indices, 1)
    accept_samples = accept_samples.reshape(b, tiled_h, tiled_w)

    accept_mask = accept_samples == 1

    accept_logp = torch.log_softmax(accept_logits, dim=-1)
    accept_logp = accept_logp.reshape(b, tiled_h, tiled_w)
=======
    flat_logits = flat_logits - flat_logits.logsumexp(dim=-1, keepdim=True)
    accept_samples = torch.zeros_like(accept_logits).to(device=accept_logits.device)
    accept_logp = torch.zeros_like(accept_logits).to(device=accept_logits.device)

    gumbel = torch.distributions.Gumbel(0, 1)
    sample_logits = flat_logits + gumbel.sample(flat_logits.shape).to(
        device=flat_logits.device
    )
    topk_sample = torch.topk(sample_logits, budget, dim=-1).indices

    row_idx = topk_sample // tiled_w
    col_idx = topk_sample % tiled_w

    for b_ in range(b):
        accept_samples[b_, row_idx[b_], col_idx[b_]] = 1
        accept_logp[b_, row_idx[b_], col_idx[b_]] = flat_logits[b_, topk_sample[b_]]

    accept_mask = accept_samples == 1

>>>>>>> 131b3c4d
    logp = proposal_logp + accept_logp
    
    return proposals, accept_mask, logp


def unproject(kpts, depth, cam, pose):
    batch, h, w = depth.shape
    in_range = (
        (0 <= kpts[:, :, 0])
        & (kpts[:, :, 0] < w)
        & (0 <= kpts[:, :, 1])
        & (kpts[:, :, 1] < h)
    )
    finite = torch.isfinite(kpts).all(dim=2)
    valid_depth = in_range & finite

    valid_kpts = []
    for b in range(batch):
        valid_kpts.append(kpts[b, valid_depth[b, :], :].to(torch.int64))
    fdepth = torch.full(
        kpts.shape[:2],
        fill_value=float("NaN"),
        device=kpts.device,
        dtype=kpts.dtype,
    )

    for b in range(batch):
        fdepth[b, valid_depth[b]] = depth[b, valid_kpts[b][:, 1], valid_kpts[b][:, 0]]

    kptsc = cam.image2cam(kpts) * fdepth.unsqueeze(-1).repeat(1, 1, 3)
    kptsw = pose.inv().transform(kptsc)

    return kptsw


def project(kptsw, cam, pose):
    ext = pose.transform(kptsw)
    kpts, _ = cam.cam2image(ext)
    return kpts


def reproject_homography(kpts, H, h, w, inverse):
    kptsw = warp_points_torch(kpts, H, inverse)

    valid = (
        (0 <= kptsw[:, :, 0])
        & (kptsw[:, :, 0] < w)
        & (0 <= kptsw[:, :, 1])
        & (kptsw[:, :, 1] < h)
    )

    nkpts = torch.full(
        kpts.shape,
        fill_value=float("NaN"),
        device=kpts.device,
        dtype=kpts.dtype,
    )
    nkpts[valid] = kptsw[valid]

    return nkpts


class CycleMatcher:
    def match_by_homography(self, data, pred):
        kpts0 = pred["keypoints0"]
        kpts1 = pred["keypoints1"]

        H_0to1 = data["H_0to1"]

        kpts0_r = reproject_homography(
            kpts0, H_0to1, *data["view1"]["image"].shape[2:], False
        )
        kpts1_r = reproject_homography(
            kpts1, H_0to1, *data["view0"]["image"].shape[2:], True
        )

        diff0 = kpts1_r[:, None, :, :] - kpts0[:, :, None, :]
        diff1 = kpts0_r[:, :, None, :] - kpts1[:, None, :, :]

        dist0 = torch.norm(diff0, p=2, dim=-1)
        dist1 = torch.norm(diff1, p=2, dim=-1)
        dist = torch.min(dist0, dist1)
        mask_visible = ~torch.isnan(dist)
        inf = dist.new_tensor(float("inf"))
        dist = torch.where(mask_visible, dist, inf)

        min0 = dist.min(-1).indices
        min1 = dist.min(-2).indices
        ismin0 = torch.zeros(dist.shape, dtype=torch.bool, device=dist.device)
        ismin1 = ismin0.clone()

        ismin0.scatter_(-1, min0.unsqueeze(-1), value=1)
        ismin1.scatter_(-2, min1.unsqueeze(-2), value=1)
        positive = ismin0 & ismin1
        validm0 = positive.any(-1)
        validm1 = positive.any(-2)

        unmatched0 = min0.new_tensor(-1)
        m0 = torch.where(validm0, min0, unmatched0)
        m1 = torch.where(validm1, min1, unmatched0)

        matches = []
        for b in range(kpts0.shape[0]):
            cyclical0 = (
                m1[b][m0[b][validm0[b]]]
                == torch.arange(m0[b].shape[0], device=m0.device)[validm0[b]]
            )

            matches.append(
                torch.stack(
                    [
                        torch.arange(m0.shape[1], device=m0.device)[validm0[b]][
                            cyclical0
                        ],
                        m0[b][validm0[b]][cyclical0],
                    ]
                )
            )
        matches = pad_and_stack(matches, None, -1, mode="constant", constant=-1)
        return matches.transpose(1, 2)

    def match_by_depth(self, data, pred):
        kpts0 = pred["keypoints0"]  # [B, N, 2]
        kpts1 = pred["keypoints1"]  # [B, M, 2]

        depth0 = data["view0"]["depth"]
        depth1 = data["view1"]["depth"]
        cam0 = data["view0"]["camera"]
        cam1 = data["view1"]["camera"]
        T0 = data["view0"]["T_w2cam"]
        T1 = data["view1"]["T_w2cam"]

        kpts0_r = project(unproject(kpts0, depth0, cam0, T0), cam1, T1)
        kpts1_r = project(unproject(kpts1, depth1, cam1, T1), cam0, T0)

        diff0 = kpts1_r[:, None, :, :] - kpts0[:, :, None, :]
        diff1 = kpts0_r[:, :, None, :] - kpts1[:, None, :, :]

        dist0 = torch.norm(diff0, dim=-1)
        dist1 = torch.norm(diff1, dim=-1)
        dist = torch.max(dist0, dist1)
        mask_visible = ~torch.isnan(dist)
        inf = dist.new_tensor(float("inf"))
        dist = torch.where(mask_visible, dist, inf)

        min0 = dist.min(-1).indices
        min1 = dist.min(-2).indices
        ismin0 = torch.zeros(dist.shape, dtype=torch.bool, device=dist.device)
        ismin1 = ismin0.clone()

        ismin0.scatter_(-1, min0.unsqueeze(-1), value=1)
        ismin1.scatter_(-2, min1.unsqueeze(-2), value=1)
        positive = ismin0 & ismin1
        validm0 = positive.any(-1)
        validm1 = positive.any(-2)

        unmatched0 = min0.new_tensor(-1)
        m0 = torch.where(validm0, min0, unmatched0)
        m1 = torch.where(validm1, min1, unmatched0)

        matches = []
        for b in range(kpts0.shape[0]):
            cyclical0 = (
                m1[b][m0[b][validm0[b]]]
                == torch.arange(m0[b].shape[0], device=m0.device)[validm0[b]]
            )

            matches.append(
                torch.stack(
                    [
                        torch.arange(m0.shape[1], device=m0.device)[validm0[b]][
                            cyclical0
                        ],
                        m0[b][validm0[b]][cyclical0],
                    ]
                )
            )
        matches = pad_and_stack(matches, None, -1, mode="constant", constant=-1)
        return matches.transpose(1, 2)

    def match_by_descriptors(self, pred):
        descriptors0 = pred["descriptors0"]
        descriptors1 = pred["descriptors1"]

        distances = distance_matrix(
            descriptors0,
            descriptors1,
        ).to(descriptors0.device)
        if distances.dim() == 2:
            distances = distances.unsqueeze(0)

        n_amin = torch.argmin(distances, dim=-1)
        m_amin = torch.argmin(distances, dim=-2)

        nnnn = m_amin.gather(1, n_amin)

        n_ix = torch.arange(distances.shape[-2], device=distances.device)
        matches = []
        for i in range(nnnn.shape[0]):
            mask = nnnn[i] == n_ix
            matches.append(
                torch.stack(
                    [torch.nonzero(mask, as_tuple=False)[:, 0], n_amin[i][mask]], dim=0
                )
            )
        matches = pad_and_stack(matches, None, -1, mode="constant", constant=-1)
        return matches.transpose(1, 2)


<<<<<<< HEAD
class Unet(torch.nn.Module):
    def __init__(self, in_features, conf):
        super(Unet, self).__init__()

        self.up = [int(u) for u in conf.arch.up]
        self.down = [int(d) for d in conf.arch.down]
        self.in_features = in_features

        size = conf.arch.kernel_size

        down_block = get_module(conf.arch.down_block)
        up_block = get_module(conf.arch.up_block)

        down_dims = [in_features] + self.down
        self.path_down = torch.nn.ModuleList()
        for i, (d_in, d_out) in enumerate(zip(down_dims[:-1], down_dims[1:])):
            block = down_block(
                d_in, d_out, size=size, name=f"down_{i}", is_first=i == 0, conf=conf
            )
            self.path_down.append(block)

        bottom_dims = [self.down[-1]] + self.up
        horizontal_dims = down_dims[-2::-1]
        self.path_up = torch.nn.ModuleList()
        for i, (d_bot, d_hor, d_out) in enumerate(
            zip(bottom_dims, horizontal_dims, self.up)
        ):
            block = up_block(d_bot, d_hor, d_out, size=size, name=f"up_{i}", conf=conf)
            self.path_up.append(block)

        self.n_params = 0
        for params in self.parameters():
            self.n_params += params.numel()

    def forward(self, input):
        features = [input]
        for block in self.path_down:
            features.append(block(features[-1]))

        f_bot = features[-1]
        features_horizontal = features[-2::-1]
        for layer, f_hor in zip(self.path_up, features_horizontal):
            f_bot = layer(f_bot, f_hor)

        return f_bot


=======
>>>>>>> 131b3c4d
def classify_by_homography(data, pred, threshold=2.0):
    kpts0 = pred["keypoints0"]
    kpts1 = pred["keypoints1"]

    H_0to1 = data["H_0to1"]

    kpts0_r = reproject_homography(
        kpts0, H_0to1, *data["view1"]["image"].shape[2:], False
    )
    kpts1_r = reproject_homography(
        kpts1, H_0to1, *data["view0"]["image"].shape[2:], True
    )

    diff0 = kpts1_r[:, None, :, :] - kpts0[:, :, None, :]
    diff1 = kpts0_r[:, :, None, :] - kpts1[:, None, :, :]

    close0 = torch.norm(diff0, p=2, dim=-1) < threshold
    close1 = torch.norm(diff1, p=2, dim=-1) < threshold

    return close0 & close1


def classify_by_epipolar(data, pred, threshold=2.0):
    F_0_1 = T_to_F(data["view0"]["camera"], data["view1"]["camera"], data["T_0to1"])
    F_1_0 = T_to_F(data["view1"]["camera"], data["view0"]["camera"], data["T_1to0"])

    kpts0 = pred["keypoints0"]
    kpts1 = pred["keypoints1"]

    epi_0_1 = asymm_epipolar_distance_all(kpts0, kpts1, F_0_1).abs()
    epi_1_0 = asymm_epipolar_distance_all(kpts1, kpts0, F_1_0).abs()

    if epi_0_1.dim() == 2:
        epi_0_1 = epi_0_1.unsqueeze(0)
    if epi_1_0.dim() == 2:
        epi_1_0 = epi_1_0.unsqueeze(0)

    return (epi_0_1 < threshold) & (epi_1_0 < threshold).transpose(1, 2)


def classify_by_depth(data, pred, threshold=2.0):
    kpts0 = pred["keypoints0"]  # [B, N, 2]
    kpts1 = pred["keypoints1"]  # [B, M, 2]

    depth0 = data["view0"]["depth"]
    depth1 = data["view1"]["depth"]
    cam0 = data["view0"]["camera"]
    cam1 = data["view1"]["camera"]
    T0 = data["view0"]["T_w2cam"]
    T1 = data["view1"]["T_w2cam"]

    kpts0_r = project(unproject(kpts0, depth0, cam0, T0), cam1, T1)
    kpts1_r = project(unproject(kpts1, depth1, cam1, T1), cam0, T0)

    diff0 = kpts1_r[:, None, :, :] - kpts0[:, :, None, :]
    diff1 = kpts0_r[:, :, None, :] - kpts1[:, None, :, :]

    close0 = torch.norm(diff0, p=2, dim=-1) < threshold
    close1 = torch.norm(diff1, p=2, dim=-1) < threshold

    return close0 & close1


def epipolar_reward(data, pred, threshold=2.0, lm_tp=1.0, lm_fp=-0.25):
    good = classify_by_epipolar(data, pred, threshold)
    return lm_tp * good + lm_fp * (~good)


def depth_reward(data, pred, threshold=2.0, lm_tp=1.0, lm_fp=-0.25):
    epi_bad = ~classify_by_epipolar(data, pred, threshold)
    good_pairs = classify_by_depth(data, pred, threshold)

    return lm_tp * good_pairs + lm_fp * epi_bad


def homography_reward(data, pred, threshold=2.0, score_type="coarse", lm_e=0.25):
    kpts0 = pred["keypoints0"]
    kpts1 = pred["keypoints1"]

    H_0to1 = data["H_0to1"]

    kpts0_r = reproject_homography(
        kpts0, H_0to1, *data["view1"]["image"].shape[2:], False
    )
    kpts1_r = reproject_homography(
        kpts1, H_0to1, *data["view0"]["image"].shape[2:], True
    )

    diff0 = kpts0[:, :, None, :] - kpts1_r[:, None, :, :]
    diff1 = kpts1[:, :, None, :] - kpts0_r[:, None, :, :]

    dist0 = torch.norm(diff0, p=2, dim=-1)
    dist1 = torch.norm(diff1, p=2, dim=-1)

    reproj_error0 = torch.min(dist0.nan_to_num(nan=float("inf")), dim=-1).values
    reproj_error1 = torch.min(dist1.nan_to_num(nan=float("inf")), dim=-1).values

    score0 = lscore(reproj_error0, threshold, type=score_type)
    score1 = lscore(reproj_error1, threshold, type=score_type)

    return score0, score1


class DISK(BaseModel):
    default_conf = {
        "window_size": 8,
        "nms_radius": 2,  # matches with disk nms radius of 5
        "max_num_keypoints": None,
        "sample_budget": 4096,
        "force_num_keypoints": False,
        "pad_if_not_divisible": True,
        "detection_threshold": 0.005,
        "weights": None,
        "reward": "depth",
        "arch": {
            "kernel_size": 5,
            "gate": "PReLU",
            "norm": "InstanceNorm2d",
            "down": [16, 32, 64, 64, 64],
            "up": [64, 64, 64, 1],
            "upsample": "TrivialUpsample",
            "downsample": "TrivialDownsample",
            "down_block": "ThinDownBlock",  # second option is DownBlock
            "up_block": "ThinUpBlock",  # second option is UpBlock
            # "dropout": False, not used yet
            "bias": True,
            "padding": True,
            "train_invT": False,
        },
        "loss": {
            "score_type": "coarse",
            "reward_threshold": 1.5,
        },
        "estimator": {"name": "degensac", "ransac_th": 1.0},
    }

    required_data_keys = ["image"]

    def _init(self, conf):
        self.set_initialized()

        self.unet = Unet(
            in_features=3,
            conf=self.conf,
        )

        state_dict = None
        if conf.weights:
            if Path(conf.weights).exists():
                print(f"Loading weights from {conf.weights}")
                state_dict = torch.load(conf.weights, map_location="cpu")
            elif (Path(DATA_PATH) / conf.weights).exists():
                print(f"Loading weights from {Path(DATA_PATH) / conf.weights}")
                state_dict = torch.load(
                    Path(DATA_PATH) / conf.weights, map_location="cpu"
                )
            elif (Path(TRAINING_PATH) / conf.weights).exists():
                print(f"Loading weights from {Path(TRAINING_PATH) / conf.weights}")
                state_dict = torch.load(
                    Path(TRAINING_PATH) / conf.weights, map_location="cpu"
                )
            else:
                raise RuntimeError(f"Could not find weights at {conf.weights}")

        if state_dict:
            if "disk" in state_dict or "extractor" in state_dict:
                print("Detected original disk repo weights...")
                model_sd = {}
                key = "disk" if "disk" in state_dict else "extractor"
                for k, v in state_dict[key].items():
                    parts = k.split(".")
                    parts[3] = "sequence"
                    parts[4] = (
                        "0"
                        if (parts[1] == "path_down" and parts[2]) == "0"
                        else ("1" if parts[4] == "1" else "2")
                    )
                    model_sd[".".join(parts)] = v

                missing_keys, unexpected_keys = self.load_state_dict(
                    model_sd, strict=False
                )
            else:
                model_sd = {}
                print("Keypointfactory repo weights...")
                for k, v in state_dict["model"].items():
                    model_sd[k.replace("extractor.", "")] = v
                missing_keys, unexpected_keys = self.load_state_dict(
                    model_sd, strict=False
                )
            print(missing_keys)
            print(unexpected_keys)

        self.val_matcher = CycleMatcher()

    def _sample(self, heatmaps):
        v = self.conf.window_size
        device = heatmaps.device
        b, _, h, w = heatmaps.shape

        assert h % v == 0
        assert w % v == 0

        tiled = tile(heatmaps, self.conf.window_size).squeeze(1)

        proposals, accept_mask, logp = point_distribution(tiled, self.conf.sample_budget)

        cgrid = torch.stack(
            torch.meshgrid(
                torch.arange(h, device=device),
                torch.arange(w, device=device),
            )[::-1],
            dim=0,
        ).unsqueeze(0)
        cgrid_tiled = tile(cgrid, self.conf.window_size)

        xys = select_on_last(
            cgrid_tiled.repeat(b, 1, 1, 1, 1), proposals.unsqueeze(1).repeat(1, 2, 1, 1)
        ).permute(0, 2, 3, 1)

        keypoints = []
        scores = []

        for i in range(b):
            keypoints.append(xys[i][accept_mask[i]])
            scores.append(logp[i][accept_mask[i]])

        return keypoints, scores

    def _nms(self, heatmaps):
        heatmaps = heatmaps.squeeze(1)

        ixs = torch.nn.functional.max_pool2d(
            heatmaps,
            kernel_size=2 * self.conf.nms_radius + 1,
            stride=1,
            padding=self.conf.nms_radius,
            return_indices=True,
        )[1]

        h, w = heatmaps.shape[1:]
        coords = torch.arange(h * w, device=heatmaps.device).reshape(1, h, w)
        nms = ixs == coords

        if self.conf.detection_threshold is not None:
            nms = nms & (heatmaps > self.conf.detection_threshold)

        keypoints = []
        scores = []

        for i in range(heatmaps.shape[0]):
            keypoints.append(torch.flip(nms[i].nonzero(as_tuple=False), (1,)))
            scores.append(heatmaps[i][nms[i]])

        return keypoints, scores

    def _forward(self, data):
        images = data["image"]
        if self.conf.pad_if_not_divisible:
            h, w = images.shape[2:]
            pd_h = 16 - h % 16 if h % 16 > 0 else 0
            pd_w = 16 - w % 16 if w % 16 > 0 else 0
            images = torch.nn.functional.pad(images, (0, pd_w, 0, pd_h), value=0.0)

        heatmap = self.unet(images)

        if self.training:
            # Use sampling during training
            points, logps = self._sample(heatmap)
        else:
            # Use NMS during evaluation
            points, logps = self._nms(heatmap)

        keypoints = []
        scores = []

        for i, (point, logp) in enumerate(zip(points, logps)):
            if self.conf.max_num_keypoints is not None:
                n = min(self.conf.max_num_keypoints + 1, logp.numel())
                minus_threshold, _ = torch.kthvalue(-logp, n)
                mask = logp > -minus_threshold

                point = point[mask]
                logp = logp[mask]

            x, y = point.T

            keypoints.append(point)
            scores.append(logp)

        if self.conf.force_num_keypoints:
            # pad to target_length
            target_length = self.conf.max_num_keypoints
            keypoints = pad_and_stack(
                keypoints,
                target_length,
                -2,
                mode="zeros",
            )
            scores = pad_and_stack(scores, target_length, -1, mode="zeros")
        else:
            keypoints = torch.stack(keypoints, 0)
            scores = torch.stack(scores, 0)

        return {
            "keypoints": keypoints.float(),
            "heatmap": heatmap,
            "keypoint_scores": scores.float(),
        }

    def _pre_loss_callback(self, seed, epoch):
        pass

    def loss(self, pred, data):
        if self.conf.reward == "depth":
            elementwise_reward = depth_reward(
                data,
                pred,
                threshold=self.conf.loss.reward_threshold,
                lm_tp=self.lm_tp,
                lm_fp=self.lm_fp,
            )
        elif self.conf.reward == "epipolar":
            elementwise_reward = epipolar_reward(
                data,
                pred,
                threshold=self.conf.loss.reward_threshold,
                lm_tp=self.lm_tp,
                lm_fp=self.lm_fp,
            )
        elif self.conf.reward == "homography":
            elementwise_reward0, elementwise_reward1 = homography_reward(
                data,
                pred,
                threshold=self.conf.loss.reward_threshold,
                score_type=self.conf.loss.score_type,
            )
        else:
            raise ValueError(f"Unknown reward type {self.conf.reward}")

        logp0 = pred["keypoint_scores0"]
        logp1 = pred["keypoint_scores1"]

        reinforce = (elementwise_reward0 * logp0).sum(dim=-1) + (
            elementwise_reward1 * logp1
        ).sum(dim=-1)

        loss = -reinforce

        losses = {
            "total": loss,
            "reinforce": reinforce,
            "n_kpts": (
                torch.count_nonzero(logp0, dim=-1) + torch.count_nonzero(logp1, dim=-1)
            ).float(),
        }
        del (
            logp0,
            logp1,
            reinforce,
            loss,
        )

        if not self.training:
            if pred["keypoints0"].shape[-2] == 0 or pred["keypoints1"].shape[-2] == 0:
                zero = torch.zeros(
                    pred["keypoints0"].shape[0], device=pred["keypoints0"].device
                )
                metrics = {
                    "n_kpts": zero,
                    "n_pairs": zero,
                    "n_good": zero,
                    "n_bad": zero,
                    "prec": zero,
                    "reward": zero,
                }
            else:

                def get_match_metrics(
                    kpts0, kpts1, M_gt, matches, image_size=None, estimate="relpose"
                ):
                    results = {}

                    valid_indices0 = (matches[:, :, 0] >= 0) & (
                        matches[:, :, 0] < kpts0.shape[1]
                    )
                    valid_indices1 = (matches[:, :, 1] >= 0) & (
                        matches[:, :, 1] < kpts1.shape[1]
                    )
                    kpts0 = kpts0.gather(
                        1,
                        matches[:, :, 0]
                        .unsqueeze(-1)
                        .masked_fill(~valid_indices0.unsqueeze(2), 0)
                        .repeat(1, 1, 2),
                    )
                    kpts1 = kpts1.gather(
                        1,
                        matches[:, :, 1]
                        .unsqueeze(-1)
                        .masked_fill(~valid_indices1.unsqueeze(2), 0)
                        .repeat(1, 1, 2),
                    )

                    results["n_pairs"] = valid_indices0.count_nonzero(dim=1)

                    if estimate == "relpose":
                        good = classify_by_epipolar(
                            data,
                            {"keypoints0": kpts0, "keypoints1": kpts1},
                            threshold=self.conf.loss.reward_threshold,
                        )
                    elif estimate == "homography":
                        good = classify_by_homography(
                            data,
                            {"keypoints0": kpts0, "keypoints1": kpts1},
                            threshold=self.conf.loss.reward_threshold,
                        )
                    good = good.diagonal(dim1=-2, dim2=-1)
                    bad = ~good

                    results["n_good"] = good.to(torch.int64).sum(dim=1)
                    results["n_bad"] = bad.to(torch.int64).sum(dim=1)
                    results["prec"] = results["n_good"] / (results["n_pairs"] + 1)

                    results["reward"] = elementwise_reward0.sum(
                        dim=1
                    ) + elementwise_reward1.sum(dim=1)

                    results["ransac_inl"] = torch.tensor([], device=kpts0.device)
                    results["ransac_inl%"] = torch.tensor([], device=kpts0.device)
                    for b in range(kpts0.shape[0]):
                        if estimate == "relpose":
                            results["rel_pose_error"] = torch.tensor(
                                [], device=kpts0.device
                            )
                            estimator = load_estimator(
                                "relative_pose", self.conf.estimator["name"]
                            )(self.conf.estimator)
                            data_ = {
                                "m_kpts0": kpts0[b].unsqueeze(0),
                                "m_kpts1": kpts1[b].unsqueeze(0),
                                "camera0": data["view0"]["camera"][b],
                                "camera1": data["view1"]["camera"][b],
                            }
                            est = estimator(data_)
                        elif estimate == "homography":
                            results["H_error"] = torch.tensor([], device=kpts0.device)
                            estimator = load_estimator(
                                "homography", self.conf.estimator["name"]
                            )(self.conf.estimator)
                            data_ = {
                                "m_kpts0": kpts0[b].unsqueeze(0),
                                "m_kpts1": kpts1[b].unsqueeze(0),
                            }
                            est = estimator(data_)

                        if not est["success"]:
                            if estimate == "relpose":
                                results["rel_pose_error"] = torch.cat(
                                    [
                                        results["rel_pose_error"],
                                        torch.tensor(
                                            [float("inf")], device=kpts0.device
                                        ),
                                    ]
                                )
                            elif estimate == "homography":
                                results["H_error"] = torch.cat(
                                    [
                                        results["H_error"],
                                        torch.tensor(
                                            [float("inf")], device=kpts0.device
                                        ),
                                    ]
                                )
                            results["ransac_inl"] = torch.cat(
                                [
                                    results["ransac_inl"],
                                    torch.tensor([0], device=kpts0.device),
                                ]
                            )
                            results["ransac_inl%"] = torch.cat(
                                [
                                    results["ransac_inl%"],
                                    torch.tensor([0.0], device=kpts0.device),
                                ]
                            )
                        else:
                            M = est["M_0to1"]
                            inl = est["inliers"]
                            if estimate == "relpose":
                                t_error, r_error = relative_pose_error(
                                    M_gt[b], M.R, M.t
                                )

                                results["rel_pose_error"] = torch.cat(
                                    [
                                        results["rel_pose_error"],
                                        max(r_error, t_error).unsqueeze(0),
                                    ]
                                )
                            elif estimate == "homography":
                                results["H_error"] = torch.cat(
                                    [
                                        results["H_error"],
                                        homography_corner_error(M, M_gt, image_size[b]),
                                    ]
                                )

                            results["ransac_inl"] = torch.cat(
                                [results["ransac_inl"], torch.sum(inl).unsqueeze(0)]
                            )
                            results["ransac_inl%"] = torch.cat(
                                [results["ransac_inl%"], torch.mean(inl).unsqueeze(0)]
                            )

                    return results

                metrics = {
                    "n_kpts": torch.count_nonzero(pred["keypoint_scores0"], dim=-1)
                    + torch.count_nonzero(pred["keypoint_scores1"], dim=-1),
                }

                if "depth" in data["view0"]:
                    desc_matches = self.val_matcher.match_by_descriptors(pred)
                    depth_matches = self.val_matcher.match_by_depth(data, pred)
                    kpts0 = pred["keypoints0"]
                    kpts1 = pred["keypoints1"]

                    desc_metrics = get_match_metrics(
                        kpts0,
                        kpts1,
                        data["T_0to1"],
                        desc_matches,
                        estimate="relpose",
                    )
                    depth_metrics = get_match_metrics(
                        kpts0,
                        kpts1,
                        data["T_0to1"],
                        depth_matches,
                        estimate="relpose",
                    )

                    metrics = {
                        **metrics,
                        **{"desc_" + k: v for k, v in desc_metrics.items()},
                        **{"depth_" + k: v for k, v in depth_metrics.items()},
                    }
                else:
                    matches = self.val_matcher.match_by_homography(data, pred)
                    kpts0 = pred["keypoints0"]
                    kpts1 = pred["keypoints1"]

                    homography_metrics = get_match_metrics(
                        kpts0,
                        kpts1,
                        data["H_0to1"],
                        matches,
                        data["view0"]["image_size"],
                        estimate="homography",
                    )

                    metrics = {
                        **metrics,
                        **{"homography_" + k: v for k, v in homography_metrics.items()},
                    }
        else:
            metrics = {}

        return losses, metrics

    def _detach_grad_filter(self, key):
        if key.startswith("keypoint_scores"):
            return True
        else:
            return False<|MERGE_RESOLUTION|>--- conflicted
+++ resolved
@@ -50,8 +50,7 @@
     b, tiled_h, tiled_w = accept_logits.shape
 
     flat_logits = accept_logits.reshape(b, -1)
-<<<<<<< HEAD
-
+    
     gumbel_dist = torch.distributions.Gumbel(0, 1)
     gumbel_scores = flat_logits + gumbel_dist.sample(flat_logits.shape).to(logits.device)
     topk_indices = torch.topk(gumbel_scores, budget, dim=-1).indices
@@ -64,27 +63,6 @@
 
     accept_logp = torch.log_softmax(accept_logits, dim=-1)
     accept_logp = accept_logp.reshape(b, tiled_h, tiled_w)
-=======
-    flat_logits = flat_logits - flat_logits.logsumexp(dim=-1, keepdim=True)
-    accept_samples = torch.zeros_like(accept_logits).to(device=accept_logits.device)
-    accept_logp = torch.zeros_like(accept_logits).to(device=accept_logits.device)
-
-    gumbel = torch.distributions.Gumbel(0, 1)
-    sample_logits = flat_logits + gumbel.sample(flat_logits.shape).to(
-        device=flat_logits.device
-    )
-    topk_sample = torch.topk(sample_logits, budget, dim=-1).indices
-
-    row_idx = topk_sample // tiled_w
-    col_idx = topk_sample % tiled_w
-
-    for b_ in range(b):
-        accept_samples[b_, row_idx[b_], col_idx[b_]] = 1
-        accept_logp[b_, row_idx[b_], col_idx[b_]] = flat_logits[b_, topk_sample[b_]]
-
-    accept_mask = accept_samples == 1
-
->>>>>>> 131b3c4d
     logp = proposal_logp + accept_logp
     
     return proposals, accept_mask, logp
@@ -294,7 +272,6 @@
         return matches.transpose(1, 2)
 
 
-<<<<<<< HEAD
 class Unet(torch.nn.Module):
     def __init__(self, in_features, conf):
         super(Unet, self).__init__()
@@ -341,9 +318,6 @@
 
         return f_bot
 
-
-=======
->>>>>>> 131b3c4d
 def classify_by_homography(data, pred, threshold=2.0):
     kpts0 = pred["keypoints0"]
     kpts1 = pred["keypoints1"]
