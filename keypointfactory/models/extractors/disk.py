--- conflicted
+++ resolved
@@ -9,23 +9,12 @@
     asymm_epipolar_distance_all,
     relative_pose_error,
 )
-<<<<<<< HEAD
-from ...geometry.homography import warp_points_torch, homography_corner_error
-from ...geometry.depth import simple_project, unproject
-from ...robust_estimators import load_estimator
-from ...settings import DATA_PATH, TRAINING_PATH
-from ..base_model import BaseModel
-from ..utils.unet import Unet
-from ..utils.misc import distance_matrix, pad_and_stack, select_on_last, tile
-from ... import logger
-=======
 from ...geometry.homography import homography_corner_error, warp_points_torch
 from ...robust_estimators import load_estimator
 from ...settings import DATA_PATH, TRAINING_PATH
 from ..base_model import BaseModel
 from ..utils.misc import distance_matrix, pad_and_stack, select_on_last, tile
 from ..utils.unet import Unet
->>>>>>> 56f282d4
 
 
 def point_distribution(logits):
