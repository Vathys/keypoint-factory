--- conflicted
+++ resolved
@@ -1,6 +1,7 @@
 from pathlib import Path
 
 import torch
+from omegaconf import OmegaConf
 from omegaconf import OmegaConf
 
 from ...geometry.epipolar import (
@@ -404,14 +405,6 @@
     def _init(self, conf):
         self.set_initialized()
 
-<<<<<<< HEAD
-        if self.conf.arch.type == "original":
-            self.conf = OmegaConf.merge(self.conf, OmegaConf.create({"arch": {"down": [16, 32, 64, 64, 64], "up": [64, 64, 64, self.conf.desc_dim + 1], "down_block": "ThinDownBlock", "up_block": "ThinUpBlock"}}))
-        elif self.conf.arch.type == "two_block":
-            self.conf = OmegaConf.merge(self.conf, OmegaConf.create({"arch": {"down": [16, 32, 64], "up": [64, self.conf.desc_dim + 1], "down_block": "ResDownBlock", "up_block": "ResUpBlock"}}))
-        else:
-            raise RuntimeError(f"Architecture type {self.conf.arch.type} not found. Select from [\"original\", \"two_block\"].")
-=======
         self.conf = OmegaConf.merge(
             self.conf,
             OmegaConf.create(
@@ -424,7 +417,6 @@
                 }
             ),
         )
->>>>>>> cfa103dc
 
         self.unet = Unet(
             in_features=3,
