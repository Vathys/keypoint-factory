--- conflicted
+++ resolved
@@ -16,10 +16,6 @@
 from ..geometry.depth import dense_warp_consistency, simple_project, unproject
 from ..geometry.epipolar import T_to_F, generalized_epi_dist
 from ..geometry.homography import sym_homography_error, warp_points_torch
-<<<<<<< HEAD
-from ..geometry.depth import simple_project, unproject, dense_warp_consistency
-=======
->>>>>>> 56f282d4
 from ..visualization.viz2d import (
     cm_ranking,
     cm_RdGn,
