--- conflicted
+++ resolved
@@ -3,15 +3,6 @@
 import matplotlib as mpl
 import matplotlib.cm as cm
 
-<<<<<<< HEAD
-from ..models.utils.metrics import compute_correctness
-from ..models.utils.misc import lscore
-from ..models.extractors.diskv2 import reproject_homography
-from ..utils.tensor import batch_to_device
-from .viz2d import (
-    cm_RdGn,
-    cm_ranking,
-=======
 from ..models.extractors.diskv2 import reproject_homography
 from ..models.utils.metrics import compute_correctness
 from ..models.utils.misc import lscore
@@ -19,7 +10,6 @@
 from .viz2d import (
     cm_ranking,
     cm_RdGn,
->>>>>>> 56f282d4
     plot_heatmaps,
     plot_image_grid,
     plot_keypoints,
