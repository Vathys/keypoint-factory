--- conflicted
+++ resolved
@@ -1,18 +1,9 @@
-<<<<<<< HEAD
-import matplotlib.pyplot as plt
-=======
->>>>>>> 56f282d4
 import numpy as np
 
 from .local_frame import LocalFrame
 from . import viz2d
-<<<<<<< HEAD
-from .tools import FormatPrinter
-from ..geometry.homography import warp_points
-=======
 from .local_frame import LocalFrame
 from .tools import FormatPrinter
->>>>>>> 56f282d4
 
 
 class TwoViewFrame(LocalFrame):
