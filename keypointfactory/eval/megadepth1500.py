import logging
import zipfile
from collections import defaultdict
from pathlib import Path
from pprint import pprint
from typing import Iterable

import matplotlib.pyplot as plt
import pandas as pd
import torch
from omegaconf import OmegaConf
from tqdm import tqdm

from ..datasets import get_dataset
from ..models.cache_loader import CacheLoader
from ..settings import DATA_PATH, EVAL_PATH
from ..utils.export_predictions import export_predictions
from ..utils.tensor import map_tensor
from ..utils.tools import AUCMetric
from .eval_pipeline import EvalPipeline
from .io import get_eval_parser, load_model, parse_eval_args
from .utils import eval_pair_depth, eval_relative_pose_robust
from ..utils.tools import AUCMetric

logger = logging.getLogger(__name__)


class MegaDepth1500Pipeline(EvalPipeline):
    default_conf = {
        "data": {
            "name": "image_pairs",
            "pairs": "megadepth1500/pairs_calibrated.txt",
            "root": "megadepth1500/",
            "extra_data": "relative_pose",
            "preprocessing": {
                "side": "long",
            },
        },
        "model": {
            "ground_truth": {
                "name": None,  # remove gt matches
            }
        },
        "eval": {
            "correctness_threshold": 3.0,
            "padding": 4.0,
            "top_k_thresholds": None,  # None means all keypoints, otherwise a list of thresholds (which can also include None) # noqa: E501
            "top_k_by": "scores",  # either "scores" or "distances", or list of both
<<<<<<< HEAD
            "use_gt": False
=======
            "use_gt": False,
>>>>>>> 56f282d4
        },
    }

    export_keys = [
        "keypoints0",
        "keypoints1",
        "keypoint_scores0",
        "keypoint_scores1",
        "descriptors0",
        "descriptors1",
    ]
    optional_export_keys = []

    def _init(self, conf):
        if not (DATA_PATH / "megadepth1500").exists():
            logger.info("Downloading the MegaDepth-1500 dataset.")
            url = "https://cvg-data.inf.ethz.ch/megadepth/megadepth1500.zip"
            zip_path = DATA_PATH / url.rsplit("/", 1)[-1]
            zip_path.parent.mkdir(exist_ok=True, parents=True)
            torch.hub.download_url_to_file(url, zip_path)
            with zipfile.ZipFile(zip_path) as fid:
                fid.extractall(DATA_PATH)
            zip_path.unlink()

    @classmethod
    def get_dataloader(self, data_conf=None):
        """Returns a data loader with samples for each eval datapoint"""
        data_conf = data_conf if data_conf else self.default_conf["data"]
        dataset = get_dataset(data_conf["name"])(data_conf)
        return dataset.get_data_loader("test")

<<<<<<< HEAD
    def get_predictions(self, experiment_dir, model=None, overwrite=False, get_last=False):
=======
    def get_predictions(
        self, experiment_dir, model=None, overwrite=False, get_last=False
    ):
>>>>>>> 56f282d4
        """Export a prediction file for each eval datapoint"""
        pred_file = experiment_dir / "predictions.h5"
        if not pred_file.exists() or overwrite:
            if model is None:
                model = load_model(self.conf.model, self.conf.checkpoint, get_last)
            export_predictions(
                self.get_dataloader(self.conf.data),
                model,
                pred_file,
                keys=self.export_keys,
                optional_keys=self.optional_export_keys,
            )
        return pred_file

    def run_eval(self, loader, pred_file):
        """Run the eval on cached predictions"""
        assert pred_file.exists()
        results = defaultdict(list)
        conf = self.conf.eval

        if isinstance(conf.top_k_thresholds, int) or conf.top_k_thresholds is None:
            conf.top_k_thresholds = [conf.top_k_thresholds]
        if isinstance(conf.top_k_by, str) or conf.top_k_by is None:
            conf.top_k_by = [conf.top_k_by]

        test_thresholds = (
            ([conf.ransac_th] if conf.ransac_th > 0 else [0.5, 1.0, 1.5, 2.0, 2.5, 3.0])
            if not isinstance(conf.ransac_th, Iterable)
            else conf.ransac_th
        )

        df_list = []
        cache_loader = CacheLoader({"path": str(pred_file), "collate": None}).eval()
        for i, data in enumerate(tqdm(loader)):
            assert "depth" in data["view0"]
            pred = cache_loader(data)
            data = map_tensor(data, lambda x: torch.squeeze(x, dim=0))
            pred = map_tensor(pred, lambda x: torch.squeeze(x, dim=0))
            scene_name = data["name"][0].split("-")[0]
            for top_k in conf.top_k_thresholds:
                for top_by in conf.top_k_by:
                    pair_metrics = eval_pair_depth(
                        data,
                        pred,
                        eval_to_0=False,
                        top_k=int(top_k),
                        top_by=top_by,
                        thresh=conf.correctness_threshold,
                        padding=conf.padding,
                    )
                    pair_metrics["top_k"] = top_k
                    pair_metrics["top_by"] = top_by
                    pair_metrics["scene"] = scene_name
                    if self.conf.eval.estimator:
                        for th in test_thresholds:
                            pose_metrics = eval_relative_pose_robust(
                                data, pred, {**self.conf.eval, "ransac_th": th}
                            )

                            pair_metrics = pair_metrics.join(pose_metrics, how="left")
                            pair_metrics["ransac_th"] = th

                            df_list.append(pair_metrics)
                    else:
                        df_list.append(pair_metrics)

        results = pd.concat(df_list)

        results["repeatability"] = results["num_covisible_correct"] / (
            2
            * results["top_k"].map(
                lambda x: (
                    x
                    if x is not None
                    else (
                        self.conf.model.max_num_keypoints
                        if self.conf.model.max_num_keypoints is not None
                        else float("inf")
                    )
                )
            )
        )  # Multiple top_k by 2 because we take
        # sum of correct points from two images

        def calc_auc(df):
            auc = AUCMetric(list(range(1, 11)), df)
            return auc.compute()

        groupby_columns = ["top_k", "top_by"]
        if self.conf.eval.summarize_by_scene:
            groupby_columns.append("scene")
        agg_funcs = {
            "num_keypoints": ("num_keypoints", "sum"),
            "num_covisible": ("num_covisible", "sum"),
            "num_covisible_correct": ("num_covisible_correct", "sum"),
            "localization_score": ("localization_score", "sum"),
            "repeatability": ("repeatability", "mean"),
        }

        if self.conf.eval.estimator:
            agg_funcs["rel_pose_auc"] = ("rel_pose_error", calc_auc)
            groupby_columns.append("ransac_th")

        # Perform the aggregation
        summaries = (
            results.groupby(groupby_columns)
            .agg(
                **{
                    key: pd.NamedAgg(column=value[0], aggfunc=value[1])
                    for key, value in agg_funcs.items()
                }
            )
            .reset_index()
        )

        return summaries, {}, results


if __name__ == "__main__":
    from .. import logger  # overwrite the logger

    dataset_name = Path(__file__).stem
    parser = get_eval_parser()
    args = parser.parse_intermixed_args()

    default_conf = OmegaConf.create(MegaDepth1500Pipeline.default_conf)

    # mingle paths
    output_dir = Path(EVAL_PATH, dataset_name)
    output_dir.mkdir(exist_ok=True, parents=True)

    name, conf = parse_eval_args(
        dataset_name,
        args,
        "configs/",
        default_conf,
    )

    experiment_dir = output_dir / name
    experiment_dir.mkdir(exist_ok=True)

    pipeline = MegaDepth1500Pipeline(conf)
    s, f, r = pipeline.run(
        experiment_dir,
        overwrite=args.overwrite,
        overwrite_eval=args.overwrite_eval,
    )

    pprint(s)

    if args.plot:
        for name, fig in f.items():
            fig.canvas.manager.set_window_title(name)
        plt.show()<|MERGE_RESOLUTION|>--- conflicted
+++ resolved
@@ -46,11 +46,7 @@
             "padding": 4.0,
             "top_k_thresholds": None,  # None means all keypoints, otherwise a list of thresholds (which can also include None) # noqa: E501
             "top_k_by": "scores",  # either "scores" or "distances", or list of both
-<<<<<<< HEAD
-            "use_gt": False
-=======
             "use_gt": False,
->>>>>>> 56f282d4
         },
     }
 
@@ -82,13 +78,9 @@
         dataset = get_dataset(data_conf["name"])(data_conf)
         return dataset.get_data_loader("test")
 
-<<<<<<< HEAD
-    def get_predictions(self, experiment_dir, model=None, overwrite=False, get_last=False):
-=======
     def get_predictions(
         self, experiment_dir, model=None, overwrite=False, get_last=False
     ):
->>>>>>> 56f282d4
         """Export a prediction file for each eval datapoint"""
         pred_file = experiment_dir / "predictions.h5"
         if not pred_file.exists() or overwrite:
