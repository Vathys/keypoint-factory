--- conflicted
+++ resolved
@@ -785,13 +785,9 @@
     kp0 = pred["keypoints0"].unsqueeze(0)
     kp1 = pred["keypoints1"].unsqueeze(0)
     if conf["use_gt"]:
-<<<<<<< HEAD
-        pts0, pts1 = get_homography_matches(kp0, kp1, H_gt, conf["correctness_threshold"])
-=======
         pts0, pts1 = get_homography_matches(
             kp0, kp1, H_gt, conf["correctness_threshold"]
         )
->>>>>>> 56f282d4
     else:
         descriptors0 = pred["descriptors0"].unsqueeze(0)
         descriptors1 = pred["descriptors1"].unsqueeze(0)
@@ -816,13 +812,9 @@
         # R, t, inl = ret
         M = est["M_0to1"]
         inl = est["inliers"].numpy()
-<<<<<<< HEAD
-        results["H_error_ransac"] = homography_corner_error(M, H_gt, data["view0"]["image_size"]).item()
-=======
         results["H_error_ransac"] = homography_corner_error(
             M, H_gt, data["view0"]["image_size"]
         ).item()
->>>>>>> 56f282d4
         results["ransac_inl"] = np.sum(inl)
         results["ransac_inl%"] = np.mean(inl)
 
