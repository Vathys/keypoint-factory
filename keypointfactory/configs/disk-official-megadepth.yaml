--- conflicted
+++ resolved
@@ -16,15 +16,10 @@
   read_image: true
   num_workers: 10
   batch_size: 2
-<<<<<<< HEAD
-  min_overlap: 0.0
-  max_overlap: 1.0
+  min_overlap: 0.15
+  max_overlap: 0.8
   triplet_enforce_overlap: false
   seed: 42
-=======
-  min_overlap: 0.15
-  max_overlap: 0.8
->>>>>>> 3fe150b1
   load_features:
     do: False
 
@@ -46,14 +41,11 @@
   save_every_iter: 2500
   log_grad_every_iter: 1000
   keep_last_checkpoints: 30
-<<<<<<< HEAD
   dataset_callback_fn: sample_new_items
-=======
   auc_metrics:
     desc_rel_pose_error: [1, 2, 3, 4, 5, 6, 7, 8, 9, 10]
     depth_rel_pose_error: [1, 2, 3, 4, 5, 6, 7, 8, 9, 10]
   best_key: "desc_rel_pose_error_auc"
->>>>>>> 3fe150b1
   lr: 1e-4
   lr_schedule:
     type: null
